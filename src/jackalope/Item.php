<?php
namespace jackalope;

/**
 * The Item is the base interface of Node and Property.
 * This class implements methods for both types.
 * It should not be instantiated directly.
 */
class Item implements \PHPCR_ItemInterface {

    /** session this node belongs to */
    protected $session;
    /** object manager to get nodes from */
    protected $objectManager;

    /** false if node is read from backend, true if node is created locally in this session */
<<<<<<< HEAD
    protected $new;
=======
    protected $new = false;
>>>>>>> 8fe7703a
    protected $modified = false;

    protected $name;
    /** Normalized and absolute path to this item. */
    protected $path;
    /** Normalized and absolute path to the parent item. */
    protected $parentPath;
    protected $depth;
    protected $isNode = false;

    /**
     * @param stdClass  $rawData
     * @param string    $path   The normalized and absolute path to this item
<<<<<<< HEAD
     * @param jackalope_Session $session
     * @param jackalope_ObjectManager $objectManager
     * @param boolean $new can be set to true to tell the object that it has been created locally
     */
    public function __construct($rawData, $path,  jackalope_Session $session,
                                jackalope_ObjectManager $objectManager, $new = false) {
=======
     * @param Session $session
     * @param ObjectManager $objectManager
     */
    public function __construct($rawData, $path,  Session $session,
                                ObjectManager $objectManager) {
>>>>>>> 8fe7703a
        $this->path = $path;
        $this->session = $session;
        $this->objectManager = $objectManager;
        $this->new = $new;

        $path = explode('/', $path);
        $this->depth = count($path) - 1;
        $this->name = array_pop($path);
        $this->parentPath = implode('/', $path);
    }

    /**
     * Returns the normalized absolute path to this item.
     *
     * @returns string the normalized absolute path of this Item.
     * @throws PHPCR_RepositoryException if an error occurs.
     * @api
     */
    public function getPath() {
        return $this->path;
    }

    /**
     * Returns the name of this Item in qualified form. If this Item is the root
     * node of the workspace, an empty string is returned.
     *
     * @return string the name of this Item in qualified form or an empty string if this Item is the root node of a workspace.
     * @throws PHPCR_RepositoryException if an error occurs.
     * @api
     */
    public function getName() {
        return $this->name;
    }

    /**
     * Returns the ancestor of this Item at the specified depth. An ancestor of
     * depth x is the Item that is x levels down along the path from the root
     * node to this Item.
     *
     * * depth = 0 returns the root node of a workspace.
     * * depth = 1 returns the child of the root node along the path to this Item.
     * * depth = 2 returns the grandchild of the root node along the path to this Item.
     * * And so on to depth = n, where n is the depth of this Item, which returns this Item itself.
     *
     * If this node has more than one path (i.e., if it is a descendant of a
     * shared node) then the path used to define the ancestor is implementaion-
     * dependent.
     *
     * @param integer $depth An integer, 0 <= depth <= n where n is the depth of this Item.
     * @return PHPCR_ItemInterface The ancestor of this Item at the specified depth.
     * @throws PHPCR_ItemNotFoundException if depth &lt; 0 or depth &gt; n where n is the depth of this item.
     * @throws PHPCR_AccessDeniedException if the current session does not have sufficient access to retrieve the specified node.
     * @throws PHPCR_RepositoryException if another error occurs.
     * @api
     */
    public function getAncestor($depth) {
        if ($depth < 0 || $depth > $this->depth) {
            throw new \PHPCR_ItemNotFoundException('Depth must be between 0 and '.$this->depth.' for this Item');
        }
        if ($depth == $this->depth) {
            return $this;
        }
        $ancestorPath = '/'.implode('/', array_slice(explode('/', $this->path), 1, $depth));
        return $this->objectManager->getNodeByPath($ancestorPath);
    }

    /**
     * Returns the parent of this Item.
     *
     * @return PHPCR_NodeInterface The parent of this Item.
     * @throws PHPCR_ItemNotFoundException if this Item< is the root node of a workspace.
     * @throws PHPCR_AccessDeniedException if the current session does not have sufficent access to retrieve the parent of this item.
     * @throws PHPCR_RepositoryException if another error occurs.
     * @api
     */
    public function getParent() {
        return $this->objectManager->getNodeByPath($this->parentPath);
    }

    /**
     * Returns the depth of this Item in the workspace item graph.
     *
     * * The root node returns 0.
     * * A property or child node of the root node returns 1.
     * * A property or child node of a child node of the root returns 2.
     * * And so on to this Item.
     *
     * @return integer The depth of this Item in the workspace item graph.
     * @throws PHPCR_RepositoryException if an error occurs.
     * @api
     */
    public function getDepth() {
        return $this->depth;
    }

    /**
     * Returns the Session through which this Item was acquired.
     *
     * @return PHPCR_SessionInterface the Session through which this Item was acquired.
     * @throws PHPCR_RepositoryException if an error occurs.
     * @api
     */
    public function getSession() {
        return $this->session;
    }

    /**
     * Indicates whether this Item is a Node or a Property. Returns true if
     * this Item is a Node; Returns false if this Item is a Property.
     *
     * @return boolean TRUE if this Item is a Node, FALSE if it is a Property.
     * @api
     */
    public function isNode() {
        return $this->isNode;
    }

    /**
     * Returns true if this is a new item, meaning that it exists only in
     * transient storage on the Session and has not yet been saved. Within a
     * transaction, isNew on an Item may return false (because the item has
     * been saved) even if that Item is not in persistent storage (because the
     * transaction has not yet been committed).
     *
     * Note that if an item returns true on isNew, then by definition is parent
     * will return true on isModified.
     *
     * Note that in read-only implementations, this method will always return
     * false.
     *
     * @return boolean TRUE if this item is new; FALSE otherwise.
     * @api
     */
    public function isNew() {
        return $this->new;
    }

    /**
     * Returns true if this Item has been saved but has subsequently been
     * modified through the current session and therefore the state of this
     * item as recorded in the session differs from the state of this item as
     * saved. Within a transaction, isModified on an Item may return false
     * (because the Item has been saved since the modification) even if the
     * modification in question is not in persistent storage (because the
     * transaction has not yet been committed).
     *
     * Note that in read-only implementations, this method will always return
     * false.
     *
     * @return boolean TRUE if this item is modified; FALSE otherwise.
     * @api
     */
    public function isModified() {
        return $this->modified;
    }

    /**
     * Returns TRUE if this Item object represents the same actual workspace
     * item as the object otherItem.
     *
     * Two Item objects represent the same workspace item if all the following
     * are true:
     *
     * * Both objects were acquired through Session objects that were created
     *   by the same Repository object.
     * * Both objects were acquired through Session objects bound to the same
     *   repository workspace.
     * * The objects are either both Node objects or both Property
     *   objects.
     * * If they are Node objects, they have the same identifier.
     * * If they are Property objects they have identical names and
     *   isSame() is TRUE of their parent nodes.
     *
     * This method does not compare the states of the two items. For example, if
     * two Item objects representing the same actual workspace item have been
     * retrieved through two different sessions and one has been modified, then
     * this method will still return true when comparing these two objects.
     * Note that if two Item objects representing the same workspace item are
     * retrieved through the same session they will always reflect the same
     * state.
     *
     * @param PHPCR_ItemInterface $otherItem the Item object to be tested for identity with this Item.
     * @return boolean TRUE if this Item object and otherItem represent the same actual repository item; FALSE otherwise.
     * @throws PHPCR_RepositoryException if an error occurs.
     * @api
     */
    public function isSame(\PHPCR_ItemInterface $otherItem) {
        if ($this === $otherItem) { // trivial case
            return true;
        }
        if ($this->session->getRepository() === $otherItem->getSession()->getRepository() &&
            $this->session->getWorkspace() === $otherItem->getSession()->getWorkspace() &&
            get_class($this) == get_class($otherItem)) {

            if ($this instanceof Node) {
                if ($this->uuid == $otherItem->getIdentifier()) {
                    return true;
                }
            } else { // assert($this instanceof Property)
                if ($this->name == $otherItem->getName() &&
                    $this->getParent()->isSame($otherItem->getParent())) {
                        return true;
                }
            }
        }
        return false;
    }

    /**
     * Accepts an ItemVisitor. Calls the appropriate ItemVisitor visit method of
     * the visitor according to whether this Item is a Node or a Property.
     *
     * @param PHPCR_ItemVisitorInterface $visitor The ItemVisitor to be accepted.
     * @throws PHPCR_RepositoryException if an error occurs.
     * @api
     */
    public function accept(\PHPCR_ItemVisitorInterface $visitor) {
        throw new NotImplementedException();
    }

    /**
     * If keepChanges is false, this method discards all pending changes
     * currently recorded in this Session that apply to this Item or any
     * of its descendants (that is, the subgraph rooted at this Item) and
     * returns all items to reflect the current saved state. Outside a
     * transaction this state is simple the current state of persistent
     * storage. Within a transaction, this state will reflect persistent
     * storage as modified by changes that have been saved but not yet
     * committed.
     * If keepChanges is true then pending change are not discarded but
     * items that do not have changes pending have their state refreshed
     * to reflect the current saved state, thus revealing changes made by
     * other sessions.
     *
     * @param boolean $keepChanges a boolean
     * @return void
     * @throws PHPCR_InvalidItemStateException if this Item object represents a workspace item that has been removed (either by this session or another).
     * @throws PHPCR_RepositoryException if another error occurs.
     * @api
     */
    public function refresh($keepChanges) {
        throw new NotImplementedException('Write');
    }

    /**
     * Removes this item (and its subgraph).
     *
     * To persist a removal, a save must be performed that includes the (former)
     * parent of the removed item within its scope.
     *
     * If a node with same-name siblings is removed, this decrements by one the
     * indices of all the siblings with indices greater than that of the removed
     * node. In other words, a removal compacts the array of same-name siblings
     * and causes the minimal re-numbering required to maintain the original
     * order but leave no gaps in the numbering.
     *
     * @return void
     * @throws PHPCR_Version_VersionException if the parent node of this item is versionable and checked-in or is non-versionable but its nearest versionable ancestor is checked-in and this implementation performs this validation immediately instead of waiting until save.
     * @throws PHPCR_Lock_LockException if a lock prevents the removal of this item and this implementation performs this validation immediately instead of waiting until save.
     * @throws PHPCR_ConstraintViolationException if removing the specified item would violate a node type or implementation-specific constraint and this implementation performs this validation immediately instead of waiting until save.
     * @throws PHPCR_AccessDeniedException if this item or an item in its subgraph is currently the target of a REFERENCE property located in this workspace but outside this item's subgraph and the current Session does not have read access to that REFERENCE property or if the current Session does not have sufficent privileges to remove the item.
     * @throws PHPCR_RepositoryException if another error occurs.
     * @see SessionInterface::removeItem(String)
     * @api
     */
    public function remove() {
<<<<<<< HEAD
        // sanity checks
        if ($this->getDepth() == 0) {
            throw new PHPCR_RepositoryException('Cannot remove root node');
        }

        //TODO: add sanity checks to all other write methods to avoid modification after deleting?
        //FIXME: property remove different or same call on objectmanager?
        // TODO same-name siblings reindexing
        $this->objectManager->removeItem($this->path);
=======
        //TODO: add sanity checks to all other write methods to avoid modification after deleting?
        //FIXME: property remove different or same call on objectmanager?
        $this->objectManager->removeNode($path);
>>>>>>> 8fe7703a
        $this->getParent()->setModified();
    }

    /**
     * Tell this item that it has been modified.
     * Used when deleting a node to tell the parent node about modification.
     */
    public function setModified() {
        $this->modified = true;
    }

    /**
     * notify this item that it has been saved into the backend.
     * allowing it to clear the modified / new flags
     */
    public function confirmSaved() {
        $this->new = false;
        $this->modified = false;
    }
}<|MERGE_RESOLUTION|>--- conflicted
+++ resolved
@@ -14,11 +14,7 @@
     protected $objectManager;
 
     /** false if node is read from backend, true if node is created locally in this session */
-<<<<<<< HEAD
     protected $new;
-=======
-    protected $new = false;
->>>>>>> 8fe7703a
     protected $modified = false;
 
     protected $name;
@@ -32,20 +28,12 @@
     /**
      * @param stdClass  $rawData
      * @param string    $path   The normalized and absolute path to this item
-<<<<<<< HEAD
-     * @param jackalope_Session $session
-     * @param jackalope_ObjectManager $objectManager
-     * @param boolean $new can be set to true to tell the object that it has been created locally
-     */
-    public function __construct($rawData, $path,  jackalope_Session $session,
-                                jackalope_ObjectManager $objectManager, $new = false) {
-=======
      * @param Session $session
      * @param ObjectManager $objectManager
+     * @param boolean $new can be set to true to tell the object that it has been created locally
      */
     public function __construct($rawData, $path,  Session $session,
-                                ObjectManager $objectManager) {
->>>>>>> 8fe7703a
+                                ObjectManager $objectManager, $new = false) {
         $this->path = $path;
         $this->session = $session;
         $this->objectManager = $objectManager;
@@ -312,7 +300,6 @@
      * @api
      */
     public function remove() {
-<<<<<<< HEAD
         // sanity checks
         if ($this->getDepth() == 0) {
             throw new PHPCR_RepositoryException('Cannot remove root node');
@@ -322,11 +309,6 @@
         //FIXME: property remove different or same call on objectmanager?
         // TODO same-name siblings reindexing
         $this->objectManager->removeItem($this->path);
-=======
-        //TODO: add sanity checks to all other write methods to avoid modification after deleting?
-        //FIXME: property remove different or same call on objectmanager?
-        $this->objectManager->removeNode($path);
->>>>>>> 8fe7703a
         $this->getParent()->setModified();
     }
 
