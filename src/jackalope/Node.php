--- conflicted
+++ resolved
@@ -1,5 +1,7 @@
 <?php
 namespace jackalope;
+
+use \PHPCR_ItemNotFoundException, \PHPCR_PathNotFoundException, \PHPCR_NodeType_ConstraintViolationException, \PHPCR_ValueInterface;
 
 /**
  * The Node interface represents a node in a workspace.
@@ -106,8 +108,6 @@
      * @api
      */
     public function addNode($relPath, $primaryNodeTypeName = NULL, $identifier = NULL) {
-<<<<<<< HEAD
-
         $ntm = $this->session->getWorkspace()->getNodeTypeManager();
 
         // are we not the immediate parent?
@@ -148,16 +148,13 @@
             $data['jcr:uuid'] = $identifier;
         }
         $path = $this->path.'/'.$relPath;
-        $node = jackalope_Factory::get('Node', array($data, $path,
+        $node = Factory::get('Node', array($data, $path,
                 $this->session, $this->objectManager, true));
         $this->objectManager->addItem($path, $node);
         $this->nodes[] = $relPath;
         $this->setModified();
 
         return $node;
-=======
-        throw new NotImplementedException('Write');
->>>>>>> 8fe7703a
     }
 
     /**
@@ -190,7 +187,6 @@
      * @api
      */
     public function orderBefore($srcChildRelPath, $destChildRelPath) {
-<<<<<<< HEAD
         if ($srcChildRelPath == $destChildRelPath) return; //nothing to move
         $oldpos = array_search($srcChildRelPath, $this->nodes);
         if ($oldpos === false)
@@ -211,9 +207,6 @@
         }
         $this->modified = true;
         //TODO: do we have to record reorderings specifically for telling the backend?
-=======
-        throw new NotImplementedException('Write');
->>>>>>> 8fe7703a
     }
 
     /**
@@ -267,10 +260,9 @@
      * @api
      */
     public function setProperty($name, $value, $type = NULL) {
-<<<<<<< HEAD
         if ($value instanceof PHPCR_ValueInterface) {
             if (! is_null($type) && $type != $value->getType()) {
-                throw new jackalope_NotImplementedException('converting value seems like pain. do we have to?'); //valuefactory has some logic to this end
+                throw new NotImplementedException('converting value seems like pain. do we have to?'); //valuefactory has some logic to this end
             } else {
                 $type = $value->getType();
             }
@@ -282,7 +274,7 @@
         }
         if (! isset($this->properties[$name])) {
             $path = $this->path . "/$name";
-            $property = jackalope_Factory::get(
+            $property = Factory::get(
                             'Property',
                             array($data, $path,
                                   $this->session, $this->objectManager,
@@ -292,12 +284,9 @@
             //validity check will be done by backend on commit, which is allowed by spec
         } else {
             if (! is_null($type) && $this->properties[$name]->getType() != $type)
-                throw new jackalope_NotImplementedException('converting value seems like pain. do we have to?');//valuefactory has some logic to this end
+                throw new NotImplementedException('converting value seems like pain. do we have to?');//valuefactory has some logic to this end
             $this->properties[$name]->setValue($value);
         }
-=======
-        throw new NotImplementedException('Write');
->>>>>>> 8fe7703a
     }
 
     /**
@@ -323,8 +312,8 @@
         $node = null;
         try {
             $node = $this->objectManager->getNodeByPath($this->objectManager->absolutePath($this->path, $relPath));
-        } catch (\PHPCR_ItemNotFoundException $e) {
-            throw new \PHPCR_PathNotFoundException($e->getMessage(), $e->getCode(), $e);
+        } catch (PHPCR_ItemNotFoundException $e) {
+            throw new PHPCR_PathNotFoundException($e->getMessage(), $e->getCode(), $e);
         }
         return $node;
     }
@@ -401,7 +390,7 @@
             if (isset($this->properties[$relPath])) {
                 return $this->properties[$relPath];
             } else {
-                throw new \PHPCR_PathNotFoundException($relPath);
+                throw new PHPCR_PathNotFoundException($relPath);
             }
         } else {
             $this->session->getProperty($this->path . '/.' . $relPath);
@@ -636,12 +625,8 @@
      * @api
      */
     public function getPrimaryNodeType() {
-<<<<<<< HEAD
         $ntm = $this->session->getWorkspace()->getNodeTypeManager();
         return $ntm->getNodeType($this->primaryType);
-=======
-        throw new NotImplementedException(); //create nodetype instance for $this->primaryType
->>>>>>> 8fe7703a
     }
 
     /**
@@ -817,11 +802,8 @@
      */
     public function update($srcWorkspace) {
         if ($this->isNew()) return; //no node in workspace
-<<<<<<< HEAD
-        throw new jackalope_NotImplementedException('Write');
-=======
+
         throw new NotImplementedException('Write');
->>>>>>> 8fe7703a
     }
 
     /**
