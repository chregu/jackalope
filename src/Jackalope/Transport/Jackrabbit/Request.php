<?php

namespace Jackalope\Transport\Jackrabbit;

use DOMDocument;

use PHPCR\CredentialsInterface;
use PHPCR\SimpleCredentials;
use PHPCR\RepositoryException;
use PHPCR\NoSuchWorkspaceException;
use PHPCR\ItemNotFoundException;
use PHPCR\PathNotFoundException;
use PHPCR\ReferentialIntegrityException;
use PHPCR\NodeType\ConstraintViolationException;
use PHPCR\NodeType\NoSuchNodeTypeException;

use Jackalope\Transport\curl;
use Jackalope\FactoryInterface;

/**
 * Request class for the Davex protocol
 *
 * @license http://www.apache.org/licenses/LICENSE-2.0  Apache License Version 2.0, January 2004
 *
 * @author Christian Stocker <chregu@liip.ch>
 * @author David Buchmann <david@liip.ch>
 * @author Roland Schilter <roland.schilter@liip.ch>
 * @author Jordi Boggiano <j.boggiano@seld.be>
 * @author Lukas Kahwe Smith <smith@pooteeweet.org>
 */
class Request
{
    /**
     * Name of the user agent to be exposed to a client.
     * @var string
     */
    const USER_AGENT = 'jackalope-php/1.0';

    /**
     * Identifier of the 'GET' http request method.
     * @var string
     */
    const GET = 'GET';

    /**
     * Identifier of the 'POST' http request method.
     * @var string
     */
    const POST = 'POST';
    /**
     * Identifier of the 'PUT' http request method.
     * @var string
     */
    const PUT = 'PUT';

    /**
     * Identifier of the 'MKCOL' http request method.
     * @var string
     */
    const MKCOL = 'MKCOL';

    /**
     * Identifier of the 'DELETE' http request method.
     * @var string
     */
    const DELETE = 'DELETE';

    /**
     * Identifier of the 'REPORT' http request method.
     * @var string
     */
    const REPORT = 'REPORT';

    /**
     * Identifier of the 'SEARCH' http request method.
     * @var string
     */
    const SEARCH = 'SEARCH';

    /**
     * Identifier of the 'PROPFIND' http request method.
     * @var string
     */
    const PROPFIND = 'PROPFIND';

    /**
     * Identifier of the 'PROPPATCH' http request method.
     * @var string
     */
    const PROPPATCH = 'PROPPATCH';

    /**
     * Identifier of the 'LOCK' http request method
     * @var string
     */
    const LOCK = 'LOCK';


    /**
     * Identifier of the 'UNLOCK' http request method
     * @var string
     */
    const UNLOCK = 'UNLOCK';

    /**
     * Identifier of the 'COPY' http request method.
     * @var string
     */
    const COPY = 'COPY';

    /**
     * Identifier of the 'MOVE' http request method.
     * @var string
     */
    const MOVE = 'MOVE';

    /**
     * Identifier of the 'CHECKIN' http request method.
     * @var string
     */
    const CHECKIN = 'CHECKIN';

    /**
     * Identifier of the 'CHECKOUT' http request method.
     * @var string
     */
    const CHECKOUT = 'CHECKOUT';

    /**
     * Identifier of the 'UPDATE' http request method.
     * @var string
     */
    const UPDATE = 'UPDATE';

    /** @var string     Possible argument for {@link setDepth()} */
    const INFINITY = 'infinity';

    /**
     * @var Client
     */
    protected $client;

    /**
     * @var curl
     */
    protected $curl;

    /**
     * Name of the request method to be used.
     * @var string
     */
    protected $method;

    /**
     * Url(s) to get/post/..
     * @var array
     */
    protected $uri;

    /**
     * Set of credentials necessary to connect to the server or else.
     * @var CredentialsInterface
     */
    protected $credentials;

    /**
     * Request content-type
     * @var string
     */
    protected $contentType = 'text/xml; charset=utf-8';

    /**
     * How far the request should go, default is 0
     * @var int
     */
    protected $depth = 0;

    /**
     * Posted content for methods that require it
     * @var string
     */
    protected $body = '';

    /** @var array[]string  A list of additional HTTP headers to be sent */
    protected $additionalHeaders = array();

    /**
     * The lock token active for this request otherwise FALSE for no locking
     * @var string|FALSE
     */
    protected $lockToken = false;

    /**
     * The transaction id active for this request otherwise FALSE for not
     * performing a transaction
     * @var string|FALSE
     */
    protected $transactionId = false;

    /**
     * Whether we already did a version check in handling an error.
     * Doing this once per php process is enough.
     *
<<<<<<< HEAD
     * @var bool
     */
    static protected $versionChecked = false;

    /**
     * Initiaties the NodeTypes request object.
     *
     * @param FactoryInterface $factory Ignored for now, as this class does not create objects
     * @param Client $client The jackrabbit client instance
     * @param curl $curl The cURL object to use in this request
     * @param string $method the HTTP method to use, one of the class constants
     * @param string|array $uri the remote url for this request, including protocol,
     *      host name, workspace and path to the object to manipulate. May be an array of uri
     */
    public function __construct(FactoryInterface $factory, Client $client, curl $curl, $method, $uri)
=======
     * @param FactoryInterface $factory Ignored for now, as this class does not create objects
     * @param curl $curl The cURL object to use in this request
     * @param string $method the HTTP method to use, one of the class constants
     * @param string|array $uri the remote url for this request, including protocol,
     *      host name, workspace and path to the object to manipulate. May be an array of uri
     */
    public function __construct(FactoryInterface $factory, curl $curl, $method, $uri)
>>>>>>> 8012ce27
    {
        $this->client = $client;
        $this->curl = $curl;
        $this->setMethod($method);
        $this->setUri($uri);
    }

    /**
     * Set the credentials for the request. Setting them to null will make a
     * request without authentication header.
     *
     * @param CredentialsInterface $creds the credentials to use in the request.
     */
    public function setCredentials(CredentialsInterface $creds = null)
    {
        $this->credentials = $creds;
    }

    /**
     * Set a different content type for this request. The default is text/xml in utf-8
     *
     * @param string $contentType
     */
    public function setContentType($contentType)
    {
        $this->contentType = (string) $contentType;
    }

    /**
     * Set the depth to which nodes should be fetched.
     *
     * To support more than 0, we need to implement more logic in parsing
     * the response too.
     *
     * @param int|string $depth
     */
    public function setDepth($depth)
    {
        $this->depth = $depth;
    }

    /**
     * Set the request body
     *
     * @param string $body
     */
    public function setBody($body)
    {
        $this->body = (string) $body;
    }

    /**
     * Set or update the HTTP method to be used in this request.
     *
     * @param string $method the HTTP method to use, one of the class constants
     */
    public function setMethod($method)
    {
        $this->method = $method;
    }

    /**
     * @param string|array $uri the request target
     */
    public function setUri($uri)
    {
        if (!is_array($uri)) {
            $this->uri = array($uri => $uri);
        } else {
            $this->uri = $uri;
        }
    }

    /**
     * add an additional http header
     *
     * @param string $header HTTP header
     */
    public function addHeader($header)
    {
        $this->additionalHeaders[] = $header;
    }

    /**
     * Set the transaction lock token to be used with this request
     *
     * @param string $lockToken the transaction lock
     */
    public function setLockToken($lockToken)
    {
        $this->lockToken = (string) $lockToken;
    }

    /**
     * Set the transaction identifier to be used in this request
     *
     * @param string $transactionId
     */
    public function setTransactionId($transactionId)
    {
        $this->transactionId = (string) $transactionId;
    }

    /**
     * used by multiCurl with fresh curl instances
     *
     * @param curl $curl
     * @param bool $getCurlObject whether to return the curl object instead of the response
     */
    protected function prepareCurl(curl $curl, $getCurlObject)
    {
        if ($this->credentials instanceof SimpleCredentials) {
            $curl->setopt(CURLOPT_USERPWD, $this->credentials->getUserID().':'.$this->credentials->getPassword());
        }
        // otherwise leave this alone, the new curl instance has no USERPWD yet

        $headers = array(
            'Depth: ' . $this->depth,
            'Content-Type: '.$this->contentType,
            'User-Agent: '.self::USER_AGENT
        );
        $headers = array_merge($headers, $this->additionalHeaders);

        if ($this->lockToken) {
            $headers[] = 'Lock-Token: <'.$this->lockToken.'>';
        }

        if ($this->transactionId) {
            $headers[] = 'TransactionId: <'.$this->transactionId.'>';
        }

        $curl->setopt(CURLOPT_RETURNTRANSFER, true);
        $curl->setopt(CURLOPT_CUSTOMREQUEST, $this->method);

        $curl->setopt(CURLOPT_HTTPHEADER, $headers);
        $curl->setopt(CURLOPT_POSTFIELDS, $this->body);
        if ($getCurlObject) {
            $curl->parseResponseHeaders();
        }
        return $curl;
    }

    /**
     * Requests the data to be identified by a formerly prepared request.
     *
     * Prepares the curl object, executes it and checks
     * for transport level errors, throwing the appropriate exceptions.
     *
     * @param bool $getCurlObject wheter to return the curl object instead of the response
     * @param bool $forceMultiple whether to force parallel requests or not
     *
     * @return string|array of XML representation of the response.
     */
    public function execute($getCurlObject = false, $forceMultiple = false)
    {
        if (!$forceMultiple && count($this->uri) === 1) {
            return $this->singleRequest($getCurlObject);
        }
        return $this->multiRequest($getCurlObject);
    }

    /**
     * Requests the data for multiple requests
     *
     * @param bool $getCurlObject whether to return the curl object instead of the response
     *
     * @return array of XML representations of responses or curl objects.
     */
    protected function multiRequest($getCurlObject = false)
    {
        $mh = curl_multi_init();

        $curls = array();
        foreach ($this->uri as $absPath => $uri) {
            $tempCurl = new curl($uri);
            $tempCurl = $this->prepareCurl($tempCurl, $getCurlObject);
            $curls[$absPath] = $tempCurl;
            curl_multi_add_handle($mh, $tempCurl->getCurl());
        }

        $active = null;

        do {
            $mrc = curl_multi_exec($mh, $active);
        } while ($active || $mrc == CURLM_CALL_MULTI_PERFORM);

        while ($active && CURLM_OK == $mrc) {
            if (-1 != curl_multi_select($mh)) {
                do {
                    $mrc = curl_multi_exec($mh, $active);
                } while (CURLM_CALL_MULTI_PERFORM == $mrc);
            }
        }

        $responses = array();
        foreach ($curls as $key => $curl) {
            if (empty($failed)) {
                $httpCode = $curl->getinfo(CURLINFO_HTTP_CODE);
                if ($httpCode >= 200 && $httpCode < 300) {
                    if ($getCurlObject) {
                        $responses[$key] = $curl;
                    } else {
                        $responses[$key] = curl_multi_getcontent($curl->getCurl());
                    }
                }
            }
            curl_multi_remove_handle($mh, $curl->getCurl());
        }
        curl_multi_close($mh);
        return $responses;
    }

    /**
     * Requests the data for a single requests
     *
     * @param bool $getCurlObject whether to return the curl object instead of the response
     *
     * @return string XML representation of a response or curl object.
     */
    protected function singleRequest($getCurlObject)
    {
        if ($this->credentials instanceof SimpleCredentials) {
            $this->curl->setopt(CURLOPT_USERPWD, $this->credentials->getUserID().':'.$this->credentials->getPassword());
            $curl = $this->curl;
        } else {
            // we seem to be unable to remove the Authorization header
            // setting to null produces a bogus Authorization: Basic Og==
            $curl = new curl;
        }

        $headers = array(
            'Depth: ' . $this->depth,
            'Content-Type: '.$this->contentType,
            'User-Agent: '.self::USER_AGENT
        );
        $headers = array_merge($headers, $this->additionalHeaders);

        if ($this->lockToken) {
            $headers[] = 'Lock-Token: <'.$this->lockToken.'>';
        }

        if ($this->transactionId) {
            $headers[] = 'TransactionId: <'.$this->transactionId.'>';
        }

        $curl->setopt(CURLOPT_RETURNTRANSFER, true);
        $curl->setopt(CURLOPT_CUSTOMREQUEST, $this->method);
        $curl->setopt(CURLOPT_URL, reset($this->uri));
        $curl->setopt(CURLOPT_HTTPHEADER, $headers);
        $curl->setopt(CURLOPT_POSTFIELDS, $this->body);
        if ($getCurlObject) {
            $curl->parseResponseHeaders();
        }

        $response = $curl->exec();
        $curl->setResponse($response);

        $httpCode = $curl->getinfo(CURLINFO_HTTP_CODE);
        if ($httpCode >= 200 && $httpCode < 300) {
            if ($getCurlObject) {
                return $curl;
            }
            return $response;
        }
        $this->handleError($curl, $response, $httpCode);
    }

    /**
     * Handles errors caused by singleRequest and multiRequest
     *
     * For transport level errors, tries to figure out what went wrong to
     * throw the most appropriate exception.
     *
     * @param curl $curl
     * @param string $response the response body
     * @param int $httpCode the http response code
     *
     * @throws NoSuchWorkspaceException if it was not possible to reach the server (resolve host or connect)
     * @throws ItemNotFoundException if the object was not found
     * @throws RepositoryExceptions if on any other error.
     * @throws PathNotFoundException if the path was not found (server returned 404 without xml response)
     *
     */
    protected function handleError(curl $curl, $response, $httpCode)
    {
        // first: check if the backend is too old for us
        if (! self::$versionChecked) {
            // avoid endless loops.
            self::$versionChecked = true;
            try {
                // getting the descriptors triggers a version check
                $this->client->getRepositoryDescriptors();
            } catch(\Exception $e) {
                if ($e instanceof \PHPCR\UnsupportedRepositoryOperationException) {
                    throw $e;
                }
                //otherwise ignore exception here as to not confuse what happened
            }
        }

        switch ($curl->errno()) {
            case CURLE_COULDNT_RESOLVE_HOST:
            case CURLE_COULDNT_CONNECT:
                throw new NoSuchWorkspaceException($curl->error());
        }

        // TODO extract HTTP status string from response, more descriptive about error

        // use XML error response if it's there
        if (substr($response, 0, 1) === '<') {
            $dom = new DOMDocument();
            $dom->loadXML($response);
            $err = $dom->getElementsByTagNameNS(Client::NS_DCR, 'exception');
            if ($err->length > 0) {
                $err = $err->item(0);
                $errClass = $err->getElementsByTagNameNS(Client::NS_DCR, 'class')->item(0)->textContent;
                $errMsg = $err->getElementsByTagNameNS(Client::NS_DCR, 'message')->item(0)->textContent;

                $exceptionMsg = 'HTTP ' . $httpCode . ': ' . $errMsg;
                switch($errClass) {
                    case 'javax.jcr.NoSuchWorkspaceException':
                        throw new NoSuchWorkspaceException($exceptionMsg);
                    case 'javax.jcr.nodetype.NoSuchNodeTypeException':
                        throw new NoSuchNodeTypeException($exceptionMsg);
                    case 'javax.jcr.ItemNotFoundException':
                        throw new ItemNotFoundException($exceptionMsg);
                    case 'javax.jcr.nodetype.ConstraintViolationException':
                        throw new ConstraintViolationException($exceptionMsg);
                    case 'javax.jcr.ReferentialIntegrityException':
                        throw new ReferentialIntegrityException($exceptionMsg);
                    //TODO: Two more errors needed for Transactions. How does the corresponding Jackrabbit response look like?
                    // javax.transaction.RollbackException => \PHPCR\Transaction\RollbackException
                    // java.lang.SecurityException => \PHPCR\AccessDeniedException

                    //TODO: map more errors here?
                    default:

                        // try to generically "guess" the right exception class name
                        $class = substr($errClass, strlen('javax.jcr.'));
                        $class = explode('.', $class);
                        array_walk($class, function(&$ns) { $ns = ucfirst(str_replace('nodetype', 'NodeType', $ns)); });
                        $class = '\\PHPCR\\'.implode('\\', $class);

                        if (class_exists($class)) {
                            throw new $class($exceptionMsg);
                        }
                        throw new RepositoryException($exceptionMsg . " ($errClass)");
                }
            }
        }
        if (404 === $httpCode) {
            throw new PathNotFoundException("HTTP 404 Path Not Found: {$this->method} ".var_export($this->uri, true));
        } elseif (405 == $httpCode) {
            throw new HTTPErrorException("HTTP 405 Method Not Allowed: {$this->method} ".var_export($this->uri, true), 405);
        } elseif ($httpCode >= 500) {
            throw new RepositoryException("HTTP $httpCode Error from backend on: {$this->method} ".var_export($this->uri, true)."\n\n$response");
        }

        $curlError = $curl->error();

        $msg = "Unexpected error: \nCURL Error: $curlError \nResponse (HTTP $httpCode): {$this->method} ".var_export($this->uri, true)."\n\n$response";
        throw new RepositoryException($msg);
    }

    /**
     * Loads the response into an DOMDocument.
     *
     * Returns a DOMDocument from the backend or throws exception.
     * Does error handling for both connection errors and dcr:exception response
     *
     * @param bool $forceMultiple whether to force parallel requests or not
     *
     * @return DOMDocument The loaded XML response text.
     */
    public function executeDom($forceMultiple = false)
    {
        $xml = $this->execute(null, $forceMultiple);

        // create new DOMDocument and load the response text.
        $dom = new DOMDocument();
        $dom->loadXML($xml);

        return $dom;
    }

    /**
     * Loads the server response as a json string.
     *
     * Returns a decoded json string from the backend or throws exception
     *
     * @param bool $forceMultiple whether to force parallel requests or not
     *
     * @return mixed
     *
     * @throws RepositoryException if the json response is not valid
     */
    public function executeJson($forceMultiple = false)
    {
        $responses = $this->execute(null, $forceMultiple);
        if (!is_array($responses)) {
            $responses = array($responses);
            $reset = true;
        }

        $json = array();
        foreach ($responses as $key => $response) {
            $json[$key] = json_decode($response);
            if (null === $json[$key] && 'null' !== strtolower($response)) {
                $uri = reset($this->uri); // FIXME was $this->uri[$key]. at which point did we lose the right key?
                throw new RepositoryException("Not a valid json object: \nRequest: {$this->method} $uri \nResponse: \n$response");
            }
        }
        //TODO: are there error responses in json format? if so, handle them
        if (isset($reset)) {
            return reset($json);
        }
        return $json;
    }
}<|MERGE_RESOLUTION|>--- conflicted
+++ resolved
@@ -201,7 +201,6 @@
      * Whether we already did a version check in handling an error.
      * Doing this once per php process is enough.
      *
-<<<<<<< HEAD
      * @var bool
      */
     static protected $versionChecked = false;
@@ -217,15 +216,6 @@
      *      host name, workspace and path to the object to manipulate. May be an array of uri
      */
     public function __construct(FactoryInterface $factory, Client $client, curl $curl, $method, $uri)
-=======
-     * @param FactoryInterface $factory Ignored for now, as this class does not create objects
-     * @param curl $curl The cURL object to use in this request
-     * @param string $method the HTTP method to use, one of the class constants
-     * @param string|array $uri the remote url for this request, including protocol,
-     *      host name, workspace and path to the object to manipulate. May be an array of uri
-     */
-    public function __construct(FactoryInterface $factory, curl $curl, $method, $uri)
->>>>>>> 8012ce27
     {
         $this->client = $client;
         $this->curl = $curl;
