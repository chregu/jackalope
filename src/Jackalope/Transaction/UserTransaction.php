--- conflicted
+++ resolved
@@ -24,30 +24,14 @@
 
     /**
      * Instance of an implementation of the TransportInterface
-<<<<<<< HEAD
-     * TODO: try to remove direct access to the TransportInterface and use methods wrapped into the ObjectManager instead
-     * @var TransportInterface
-=======
      * @var \Jackalope\TransportInterface
->>>>>>> 08290de4
      */
     protected $transport;
 
     /**
-<<<<<<< HEAD
-     * Instance of the ObjectManager
-     * @var \Jackalope\ObjectManager
-     */
-    protected $objectManager;
-
-    /**
-     * Stores the actual state if the application is inside a transaction or not
-     * @var inTransaction
-=======
      * Stores the current state of the application, whether it is inside a
      * transaction or not
      * @var bool
->>>>>>> 08290de4
      */
     protected $inTransaction = false;
 
